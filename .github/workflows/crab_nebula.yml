name: Tauri v2 Release Process
on:
  push:
    branches:
      - main

concurrency:
  group: ${{ github.workflow }}-${{ github.ref }}
  cancel-in-progress: true

env:
  CN_APPLICATION: "icarai/poleshift"

jobs:
  draft:
    runs-on: ubuntu-22.04

    steps:
      - uses: actions/checkout@v4
      - name: create draft release
        uses: crabnebula-dev/cloud-release@v0
        with:
          command: release draft ${{ env.CN_APPLICATION }} --framework tauri
          api-key: ${{ secrets.CN_API_KEY }}

  build:
    needs: draft

    strategy:
      fail-fast: false
      matrix:
        os:
          - ubuntu-22.04
          - macos-latest
          # - windows-latest skipping until kraken can be made

    runs-on: ${{ matrix.os }}

    steps:
      - uses: actions/checkout@v4
      - uses: actions/setup-node@v4
        with:
          node-version: "20"
      - name: Install stable toolchain
        uses: actions-rust-lang/setup-rust-toolchain@v1
        with:
          toolchain: stable
          cache: true

      - name: install Linux dependencies
        if: matrix.os == 'ubuntu-22.04'
        run: |
          sudo apt-get update
          sudo apt-get install -y webkit2gtk-4.1
<<<<<<< HEAD
=======
          npm install
          npm install @tauri-apps/cli-linux-x64-gnu
>>>>>>> b8fef5f9
      - name: Build Tauri app for Linux
        if: matrix.os != 'macos-latest'
        run: |

          npm ci
          rm -rf node_modules package-lock.json
          npm install
          npm install @tauri-apps/cli-linux-x64-gnu
          npm run tauri build
        env:
          TAURI_SIGNING_PRIVATE_KEY: ${{ secrets.TAURI_SIGNING_PRIVATE_KEY }}
          TAURI_SIGNING_PRIVATE_KEY_PASSWORD: ${{ secrets.TAURI_SIGNING_PRIVATE_KEY_PASSWORD }}

      - name: Install x86_64-apple-darwin for mac and build Tauri binaries
        if: matrix.os == 'macos-latest'
        run: |
          npm ci
          rustup target add x86_64-apple-darwin
          npm run tauri build -- --target aarch64-apple-darwin
          npm run tauri build -- --target x86_64-apple-darwin
        env:
          TAURI_SIGNING_PRIVATE_KEY: ${{ secrets.TAURI_SIGNING_PRIVATE_KEY }}
          TAURI_SIGNING_PRIVATE_KEY_PASSWORD: ${{ secrets.TAURI_SIGNING_PRIVATE_KEY_PASSWORD }}
          APPLE_CERTIFICATE: ${{ secrets.APPLE_CERTIFICATE }}
          APPLE_CERTIFICATE_PASSWORD: ${{ secrets.APPLE_CERTIFICATE_PASSWORD }}
          APPLE_SIGNING_IDENTITY: ${{ secrets.APPLE_SIGNING_IDENTITY }}
          APPLE_ID: ${{ secrets.APPLE_ID }}
          APPLE_PASSWORD: ${{ secrets.APPLE_PASSWORD }}
          APPLE_TEAM_ID: ${{ secrets.APPLE_TEAM_ID }}

      - name: upload assets
        uses: crabnebula-dev/cloud-release@v0
        with:
          command: release upload ${{ env.CN_APPLICATION }} --framework tauri
          api-key: ${{ secrets.CN_API_KEY }}
          path: ./src-tauri

  publish:
    needs: build

    runs-on: ubuntu-22.04

    steps:
      - uses: actions/checkout@v4

      - name: publish release
        uses: crabnebula-dev/cloud-release@v0
        with:
          command: release publish ${{ env.CN_APPLICATION }} --framework tauri
          api-key: ${{ secrets.CN_API_KEY }}<|MERGE_RESOLUTION|>--- conflicted
+++ resolved
@@ -52,19 +52,13 @@
         run: |
           sudo apt-get update
           sudo apt-get install -y webkit2gtk-4.1
-<<<<<<< HEAD
-=======
           npm install
           npm install @tauri-apps/cli-linux-x64-gnu
->>>>>>> b8fef5f9
       - name: Build Tauri app for Linux
         if: matrix.os != 'macos-latest'
         run: |
 
           npm ci
-          rm -rf node_modules package-lock.json
-          npm install
-          npm install @tauri-apps/cli-linux-x64-gnu
           npm run tauri build
         env:
           TAURI_SIGNING_PRIVATE_KEY: ${{ secrets.TAURI_SIGNING_PRIVATE_KEY }}
