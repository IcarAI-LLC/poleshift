name: Tauri v2 Release Process

on:
  push:
    branches:
      - main

concurrency:
  group: ${{ github.workflow }}-${{ github.ref }}
  cancel-in-progress: true

env:
  CN_APPLICATION: "icarai/poleshift"

jobs:
  draft:
    runs-on: ubuntu-22.04
    steps:
      - name: Checkout Repository
        uses: actions/checkout@v4
        with:
          lfs: true

      - name: Checkout LFS objects
        run: |
          git config --global --add safe.directory /home/nikothomas/actions-runner/_work/poleshift/poleshift
          git lfs checkout

      - name: Create Draft Release
        uses: crabnebula-dev/cloud-release@v0
        with:
          command: release draft ${{ env.CN_APPLICATION }} --framework tauri
          api-key: ${{ secrets.CN_API_KEY }}

  build:
    needs: draft
    runs-on: ${{ matrix.os }}
    strategy:
      fail-fast: false
      matrix:
        os: [ubuntu-22.04, macos-latest, windows-latest]

    env:
      NODE_OPTIONS: "--max-old-space-size=8192"
      TAURI_SIGNING_PRIVATE_KEY: ${{ secrets.TAURI_SIGNING_PRIVATE_KEY }}
      TAURI_SIGNING_PRIVATE_KEY_PASSWORD: ${{ secrets.TAURI_SIGNING_PRIVATE_KEY_PASSWORD }}
      APPLE_CERTIFICATE: ${{ secrets.APPLE_CERTIFICATE }}
      APPLE_CERTIFICATE_PASSWORD: ${{ secrets.APPLE_CERTIFICATE_PASSWORD }}
      APPLE_SIGNING_IDENTITY: ${{ secrets.APPLE_SIGNING_IDENTITY }}
      APPLE_ID: ${{ secrets.APPLE_ID }}
      APPLE_PASSWORD: ${{ secrets.APPLE_PASSWORD }}
      APPLE_TEAM_ID: ${{ secrets.APPLE_TEAM_ID }}

    steps:
      - name: Checkout Repository
        uses: actions/checkout@v4
        with:
          lfs: true

      - name: Checkout LFS objects
        run: |
          git config --global --add safe.directory /home/nikothomas/actions-runner/_work/poleshift/poleshift
          git lfs checkout

      - uses: pnpm/action-setup@v4
        name: Install pnpm
        with:
          run_install: true

      - name: Install Node.js
        uses: actions/setup-node@v4
        with:
          node-version: 23
          cache: 'pnpm'

      - name: Install Rust Stable
        uses: dtolnay/rust-toolchain@stable
        with:
          targets: ${{ matrix.os == 'macos-latest' && 'aarch64-apple-darwin,x86_64-apple-darwin' || '' }}

      - name: Rust Cache
        uses: swatinem/rust-cache@v2
        with:
          workspaces: './src-tauri -> target'

      - name: Install Dependencies on Ubuntu
        if: matrix.os == 'ubuntu-22.04'
        run: |
          sudo apt-get update
<<<<<<< HEAD
          sudo apt-get install -y webkit2gtk-4.1
=======
          sudo apt-get install -y webkit2gtk-4.1 libwebkit2gtk-4.1-dev libayatana-appindicator3-dev librsvg2-dev patchelf
>>>>>>> 1da4fc5e

      - name: Add Rust Targets for macOS
        if: matrix.os == 'macos-latest'
        run: |
          rustup target add x86_64-apple-darwin aarch64-apple-darwin

      - name: Install Node Modules
        run: pnpm install

      - name: Build Tauri Application
        shell: bash
        run: |
          if [ "${{ matrix.os }}" == "macos-latest" ]; then
            pnpm tauri build --target x86_64-apple-darwin
            pnpm tauri build --target aarch64-apple-darwin
          elif [ "${{ matrix.os }}" == "windows-latest" ]; then
            pnpm tauri build --verbose
          else
            pnpm tauri build --verbose --bundles appimage deb updater
          fi

      - name: Upload Assets
        uses: crabnebula-dev/cloud-release@v0
        with:
          command: release upload ${{ env.CN_APPLICATION }} --framework tauri
          api-key: ${{ secrets.CN_API_KEY }}
          path: ./src-tauri

  publish:
    needs: build
    runs-on: ubuntu-22.04
    steps:
      - name: Checkout Repository
        uses: actions/checkout@v4
        with:
          lfs: true

      - name: Checkout LFS objects
        run: |
          git config --global --add safe.directory /home/nikothomas/actions-runner/_work/poleshift/poleshift
          git lfs checkout

      - name: Publish Release
        uses: crabnebula-dev/cloud-release@v0
        with:
          command: release publish ${{ env.CN_APPLICATION }} --framework tauri
          api-key: ${{ secrets.CN_API_KEY }}<|MERGE_RESOLUTION|>--- conflicted
+++ resolved
@@ -87,11 +87,7 @@
         if: matrix.os == 'ubuntu-22.04'
         run: |
           sudo apt-get update
-<<<<<<< HEAD
-          sudo apt-get install -y webkit2gtk-4.1
-=======
           sudo apt-get install -y webkit2gtk-4.1 libwebkit2gtk-4.1-dev libayatana-appindicator3-dev librsvg2-dev patchelf
->>>>>>> 1da4fc5e
 
       - name: Add Rust Targets for macOS
         if: matrix.os == 'macos-latest'
